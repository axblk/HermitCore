/*
 * Copyright (c) 2018, Stefan Lankes, RWTH Aachen University
 * All rights reserved.
 *
 * Redistribution and use in source and binary forms, with or without
 * modification, are permitted provided that the following conditions are met:
 *    * Redistributions of source code must retain the above copyright
 *      notice, this list of conditions and the following disclaimer.
 *    * Redistributions in binary form must reproduce the above copyright
 *      notice, this list of conditions and the following disclaimer in the
 *      documentation and/or other materials provided with the distribution.
 *    * Neither the name of the University nor the names of its contributors
 *      may be used to endorse or promote products derived from this
 *      software without specific prior written permission.
 *
 * THIS SOFTWARE IS PROVIDED BY THE COPYRIGHT HOLDERS AND CONTRIBUTORS "AS IS" AND
 * ANY EXPRESS OR IMPLIED WARRANTIES, INCLUDING, BUT NOT LIMITED TO, THE IMPLIED
 * WARRANTIES OF MERCHANTABILITY AND FITNESS FOR A PARTICULAR PURPOSE ARE
 * DISCLAIMED. IN NO EVENT SHALL THE REGENTS OR CONTRIBUTORS BE LIABLE FOR ANY
 * DIRECT, INDIRECT, INCIDENTAL, SPECIAL, EXEMPLARY, OR CONSEQUENTIAL DAMAGES
 * (INCLUDING, BUT NOT LIMITED TO, PROCUREMENT OF SUBSTITUTE GOODS OR SERVICES;
 * LOSS OF USE, DATA, OR PROFITS; OR BUSINESS INTERRUPTION) HOWEVER CAUSED AND
 * ON ANY THEORY OF LIABILITY, WHETHER IN CONTRACT, STRICT LIABILITY, OR TORT
 * (INCLUDING NEGLIGENCE OR OTHERWISE) ARISING IN ANY WAY OUT OF THE USE OF THIS
 * SOFTWARE, EVEN IF ADVISED OF THE POSSIBILITY OF SUCH DAMAGE.
 */

#ifdef __x86_64__
#define _GNU_SOURCE

#include <unistd.h>
#include <stdio.h>
#include <stdlib.h>
#include <stdint.h>
#include <string.h>
#include <stdbool.h>
#include <errno.h>
#include <fcntl.h>
#include <sched.h>
#include <signal.h>
#include <limits.h>
#include <pthread.h>
#include <semaphore.h>
#include <elf.h>
#include <err.h>
#include <poll.h>
#include <sys/wait.h>
#include <sys/ioctl.h>
#include <sys/mman.h>
#include <sys/ioctl.h>
#include <sys/mman.h>
#include <sys/stat.h>
#include <sys/types.h>
#include <sys/time.h>
#include <sys/eventfd.h>
#include <linux/const.h>
#include <linux/kvm.h>
#include <asm/msr-index.h>
#include <asm/mman.h>

#include "uhyve.h"
#include "uhyve-x86_64.h"
#include "uhyve-syscalls.h"
#include "uhyve-migration.h"
#include "uhyve-net.h"
#include "proxy.h"

// define this macro to create checkpoints with KVM's dirty log
//#define USE_DIRTY_LOG
#define MIG_ITERS 4

#define MAX_FNAME       256

#define GUEST_OFFSET		0x0
#define CPUID_FUNC_PERFMON	0x0A
#define GUEST_PAGE_SIZE		0x200000   /* 2 MB pages in guest */

#define KVM_32BIT_MAX_MEM_SIZE  (1ULL << 32)
#define KVM_32BIT_GAP_SIZE      (768 << 20)
#define KVM_32BIT_GAP_START     (KVM_32BIT_MAX_MEM_SIZE - KVM_32BIT_GAP_SIZE)

#define BOOT_GDT	0x1000
#define BOOT_INFO	0x2000
#define BOOT_PML4	0x10000
#define BOOT_PDPTE	0x11000
#define BOOT_PDE	0x12000

#define BOOT_GDT_NULL	0
#define BOOT_GDT_CODE	1
#define BOOT_GDT_DATA	2
#define BOOT_GDT_MAX	3

#define KVM_32BIT_MAX_MEM_SIZE	(1ULL << 32)
#define KVM_32BIT_GAP_SIZE	(768 << 20)
#define KVM_32BIT_GAP_START	(KVM_32BIT_MAX_MEM_SIZE - KVM_32BIT_GAP_SIZE)

/// Page offset bits
#define PAGE_BITS			12
#define PAGE_2M_BITS	21
#define PAGE_SIZE			(1L << PAGE_BITS)
/// Mask the page address without page map flags and XD flag
#if 0
#define PAGE_MASK		((~0L) << PAGE_BITS)
#define PAGE_2M_MASK		(~0L) << PAGE_2M_BITS)
#else
#define PAGE_MASK			(((~0UL) << PAGE_BITS) & ~PG_XD)
#define PAGE_2M_MASK	(((~0UL) << PAGE_2M_BITS) & ~PG_XD)
#endif

// Page is present
#define PG_PRESENT		(1 << 0)
// Page is read- and writable
#define PG_RW			(1 << 1)
// Page is addressable from userspace
#define PG_USER			(1 << 2)
// Page write through is activated
#define PG_PWT			(1 << 3)
// Page cache is disabled
#define PG_PCD			(1 << 4)
// Page was recently accessed (set by CPU)
#define PG_ACCESSED		(1 << 5)
// Page is dirty due to recent write-access (set by CPU)
#define PG_DIRTY		(1 << 6)
// Huge page: 4MB (or 2MB, 1GB)
#define PG_PSE			(1 << 7)
// Page attribute table
#define PG_PAT			PG_PSE
#if 1
/* @brief Global TLB entry (Pentium Pro and later)
 *
 * HermitCore is a single-address space operating system
 * => CR3 never changed => The flag isn't required for HermitCore
 */
#define PG_GLOBAL		0
#else
#define PG_GLOBAL		(1 << 8)
#endif
// This table is a self-reference and should skipped by page_map_copy()
#define PG_SELF			(1 << 9)

/// Disable execution for this page
#define PG_XD			(1L << 63)

#define BITS					64
#define PHYS_BITS			52
#define VIRT_BITS			48
#define PAGE_MAP_BITS	9
#define PAGE_LEVELS		4

#define IOAPIC_DEFAULT_BASE	0xfec00000
#define APIC_DEFAULT_BASE	0xfee00000


static bool cap_tsc_deadline = false;
static bool cap_irqchip = false;
static bool cap_adjust_clock_stable = false;
static bool cap_irqfd = false;
static bool cap_vapic = false;

FILE *chk_file = NULL;

extern size_t guest_size;
extern pthread_barrier_t barrier;
extern pthread_barrier_t migration_barrier;
extern pthread_t* vcpu_threads;
extern uint64_t elf_entry;
extern uint8_t* klog;
extern bool verbose;
extern bool full_checkpoint;
extern uint32_t no_checkpoint;
extern uint32_t ncores;
extern uint8_t* guest_mem;
extern size_t guest_size;
extern int kvm, vmfd, netfd, efd;
extern uint8_t* mboot;
extern __thread struct kvm_run *run;
extern __thread int vcpufd;
extern __thread uint32_t cpuid;

extern vcpu_state_t *vcpu_thread_states;

static inline void show_dtable(const char *name, struct kvm_dtable *dtable)
{
	fprintf(stderr, " %s                 %016zx  %08hx\n", name, (size_t) dtable->base, (uint16_t) dtable->limit);
}

static inline void show_segment(const char *name, struct kvm_segment *seg)
{
	fprintf(stderr, " %s       %04hx      %016zx  %08x  %02hhx    %x %x   %x  %x %x %x %x\n",
		name, (uint16_t) seg->selector, (size_t) seg->base, (uint32_t) seg->limit,
		(uint8_t) seg->type, seg->present, seg->dpl, seg->db, seg->s, seg->l, seg->g, seg->avl);
}

static void show_registers(int id, struct kvm_regs* regs, struct kvm_sregs* sregs)
{
	size_t cr0, cr2, cr3;
	size_t cr4, cr8;
	size_t rax, rbx, rcx;
	size_t rdx, rsi, rdi;
	size_t rbp,  r8,  r9;
	size_t r10, r11, r12;
	size_t r13, r14, r15;
	size_t rip, rsp;
	size_t rflags;
	int i;

	rflags = regs->rflags;
	rip = regs->rip; rsp = regs->rsp;
	rax = regs->rax; rbx = regs->rbx; rcx = regs->rcx;
	rdx = regs->rdx; rsi = regs->rsi; rdi = regs->rdi;
	rbp = regs->rbp; r8  = regs->r8;  r9  = regs->r9;
	r10 = regs->r10; r11 = regs->r11; r12 = regs->r12;
	r13 = regs->r13; r14 = regs->r14; r15 = regs->r15;

	fprintf(stderr, "\n Dump state of CPU %d\n", id);
	fprintf(stderr, "\n Registers:\n");
	fprintf(stderr, " ----------\n");
	fprintf(stderr, " rip: %016zx   rsp: %016zx flags: %016zx\n", rip, rsp, rflags);
	fprintf(stderr, " rax: %016zx   rbx: %016zx   rcx: %016zx\n", rax, rbx, rcx);
	fprintf(stderr, " rdx: %016zx   rsi: %016zx   rdi: %016zx\n", rdx, rsi, rdi);
	fprintf(stderr, " rbp: %016zx    r8: %016zx    r9: %016zx\n", rbp, r8,  r9);
	fprintf(stderr, " r10: %016zx   r11: %016zx   r12: %016zx\n", r10, r11, r12);
	fprintf(stderr, " r13: %016zx   r14: %016zx   r15: %016zx\n", r13, r14, r15);

	cr0 = sregs->cr0; cr2 = sregs->cr2; cr3 = sregs->cr3;
	cr4 = sregs->cr4; cr8 = sregs->cr8;

	fprintf(stderr, " cr0: %016zx   cr2: %016zx   cr3: %016zx\n", cr0, cr2, cr3);
	fprintf(stderr, " cr4: %016zx   cr8: %016zx\n", cr4, cr8);
	fprintf(stderr, "\n Segment registers:\n");
	fprintf(stderr,   " ------------------\n");
	fprintf(stderr, " register  selector  base              limit     type  p dpl db s l g avl\n");
	show_segment("cs ", &sregs->cs);
	show_segment("ss ", &sregs->ss);
	show_segment("ds ", &sregs->ds);
	show_segment("es ", &sregs->es);
	show_segment("fs ", &sregs->fs);
	show_segment("gs ", &sregs->gs);
	show_segment("tr ", &sregs->tr);
	show_segment("ldt", &sregs->ldt);
	show_dtable("gdt", &sregs->gdt);
	show_dtable("idt", &sregs->idt);

	fprintf(stderr, "\n APIC:\n");
	fprintf(stderr,   " -----\n");
	fprintf(stderr, " efer: %016zx  apic base: %016zx\n",
		(size_t) sregs->efer, (size_t) sregs->apic_base);

	fprintf(stderr, "\n Interrupt bitmap:\n");
	fprintf(stderr,   " -----------------\n");
	for (i = 0; i < (KVM_NR_INTERRUPTS + 63) / 64; i++)
		fprintf(stderr, " %016zx", (size_t) sregs->interrupt_bitmap[i]);
	fprintf(stderr, "\n");
}

void print_registers(void)
{
	struct kvm_regs regs;
	struct kvm_sregs sregs;

	kvm_ioctl(vcpufd, KVM_GET_SREGS, &sregs);
	kvm_ioctl(vcpufd, KVM_GET_REGS, &regs);

	show_registers(cpuid, &regs, &sregs);
}

/// Filter CPUID functions that are not supported by the hypervisor and enable
/// features according to our needs.
static void filter_cpuid(struct kvm_cpuid2 *kvm_cpuid)
{
	for (uint32_t i = 0; i < kvm_cpuid->nent; i++) {
		struct kvm_cpuid_entry2 *entry = &kvm_cpuid->entries[i];

		switch (entry->function) {
		case 1:
			// CPUID to define basic cpu features
			entry->ecx |= (1U << 31); // propagate that we are running on a hypervisor
			if (cap_tsc_deadline)
				entry->ecx |= (1U << 24); // enable TSC deadline feature
			entry->edx |= (1U <<  5); // enable msr support
			break;

		case CPUID_FUNC_PERFMON:
			// disable it
			entry->eax	= 0x00;
			break;

		default:
			// Keep the CPUID function as-is
			break;
		};
	}
}

static void setup_system_64bit(struct kvm_sregs *sregs)
{
	sregs->cr0 |= X86_CR0_PE;
	sregs->efer |= EFER_LME;
}

static void setup_system_page_tables(struct kvm_sregs *sregs, uint8_t *mem)
{
	uint64_t *pml4 = (uint64_t *) (mem + BOOT_PML4);
	uint64_t *pdpte = (uint64_t *) (mem + BOOT_PDPTE);
	uint64_t *pde = (uint64_t *) (mem + BOOT_PDE);
	uint64_t paddr;

	/*
	 * For simplicity we currently use 2MB pages and only a single
	 * PML4/PDPTE/PDE.
	 */

	memset(pml4, 0x00, 4096);
	memset(pdpte, 0x00, 4096);
	memset(pde, 0x00, 4096);

	*pml4 = BOOT_PDPTE | (X86_PDPT_P | X86_PDPT_RW);
	*pdpte = BOOT_PDE | (X86_PDPT_P | X86_PDPT_RW);
	for (paddr = 0; paddr < 0x20000000ULL; paddr += GUEST_PAGE_SIZE, pde++)
		*pde = paddr | (X86_PDPT_P | X86_PDPT_RW | X86_PDPT_PS);

	sregs->cr3 = BOOT_PML4;
	sregs->cr4 |= X86_CR4_PAE;
	sregs->cr0 |= X86_CR0_PG;
}

static void setup_system_gdt(struct kvm_sregs *sregs,
                             uint8_t *mem,
                             uint64_t off)
{
	uint64_t *gdt = (uint64_t *) (mem + off);
	struct kvm_segment data_seg, code_seg;

	/* flags, base, limit */
	gdt[BOOT_GDT_NULL] = GDT_ENTRY(0, 0, 0);
	gdt[BOOT_GDT_CODE] = GDT_ENTRY(0xA09B, 0, 0xFFFFF);
	gdt[BOOT_GDT_DATA] = GDT_ENTRY(0xC093, 0, 0xFFFFF);

	sregs->gdt.base = off;
	sregs->gdt.limit = (sizeof(uint64_t) * BOOT_GDT_MAX) - 1;

	GDT_TO_KVM_SEGMENT(code_seg, gdt, BOOT_GDT_CODE);
	GDT_TO_KVM_SEGMENT(data_seg, gdt, BOOT_GDT_DATA);

	sregs->cs = code_seg;
	sregs->ds = data_seg;
	sregs->es = data_seg;
	sregs->fs = data_seg;
	sregs->gs = data_seg;
	sregs->ss = data_seg;
}

static void setup_system(int vcpufd, uint8_t *mem, uint32_t id)
{
	static struct kvm_sregs sregs;

	// all cores use the same startup code
	// => all cores use the same sregs
	// => only the boot processor has to initialize sregs
	if (id == 0) {
		kvm_ioctl(vcpufd, KVM_GET_SREGS, &sregs);

		/* Set all cpu/mem system structures */
		setup_system_gdt(&sregs, mem, BOOT_GDT);
		setup_system_page_tables(&sregs, mem);
		setup_system_64bit(&sregs);
	}

	kvm_ioctl(vcpufd, KVM_SET_SREGS, &sregs);
}

static void setup_cpuid(int kvm, int vcpufd)
{
	struct kvm_cpuid2 *kvm_cpuid;
	unsigned int max_entries = 100;

	// allocate space for cpuid we get from KVM
	kvm_cpuid = calloc(1, sizeof(*kvm_cpuid) + (max_entries * sizeof(kvm_cpuid->entries[0])));
	kvm_cpuid->nent = max_entries;

	kvm_ioctl(kvm, KVM_GET_SUPPORTED_CPUID, kvm_cpuid);

	// set features
	filter_cpuid(kvm_cpuid);
	kvm_ioctl(vcpufd, KVM_SET_CPUID2, kvm_cpuid);

	free(kvm_cpuid);
}

size_t determine_dest_offset(size_t src_addr)
{
	size_t ret = 0;
	if (src_addr & PG_PSE) {
		ret = src_addr & PAGE_2M_MASK;
	} else {
		ret = src_addr & PAGE_MASK;
	}
	return ret;
}

void init_cpu_state(uint64_t elf_entry)
{
	struct kvm_regs regs = {
		.rip = elf_entry,	// entry point to HermitCore
		.rflags = 0x2,		// POR value required by x86 architecture
	};
	struct kvm_mp_state mp_state = { KVM_MP_STATE_RUNNABLE };
	struct {
		struct kvm_msrs info;
		struct kvm_msr_entry entries[MAX_MSR_ENTRIES];
	} msr_data;
	struct kvm_msr_entry *msrs = msr_data.entries;

	run->apic_base = APIC_DEFAULT_BASE;
        setup_cpuid(kvm, vcpufd);

	// be sure that the multiprocessor is runable
	kvm_ioctl(vcpufd, KVM_SET_MP_STATE, &mp_state);

	// enable fast string operations
	msrs[0].index = MSR_IA32_MISC_ENABLE;
	msrs[0].data = 1;
	msr_data.info.nmsrs = 1;
	kvm_ioctl(vcpufd, KVM_SET_MSRS, &msr_data);

	/* Setup registers and memory. */
	setup_system(vcpufd, guest_mem, cpuid);
	kvm_ioctl(vcpufd, KVM_SET_REGS, &regs);

	// only one core is able to enter startup code
	// => the wait for the predecessor core
	while (*((volatile uint32_t*) (mboot + 0x20)) < cpuid)
		pthread_yield();
	*((volatile uint32_t*) (mboot + 0x30)) = cpuid;
}

vcpu_state_t read_cpu_state() {
	vcpu_state_t cpu_state;
	char fname[MAX_FNAME];
	snprintf(fname, MAX_FNAME, "checkpoint/chk%u_core%u.dat", no_checkpoint, cpuid);

	FILE* f = fopen(fname, "r");
	if (f == NULL)
		err(1, "fopen: unable to open file");

	if (fread(&cpu_state, sizeof(cpu_state), 1, f) != 1)
		err(1, "fread failed\n");

	fclose(f);

	return cpu_state;
}

void restore_cpu_state(vcpu_state_t cpu_state)
{
	cpu_state.mp_state.mp_state = KVM_MP_STATE_RUNNABLE;

	run->apic_base = APIC_DEFAULT_BASE;
        setup_cpuid(kvm, vcpufd);


	kvm_ioctl(vcpufd, KVM_SET_SREGS, &cpu_state.sregs);
	kvm_ioctl(vcpufd, KVM_SET_REGS, &cpu_state.regs);
	kvm_ioctl(vcpufd, KVM_SET_MSRS, &cpu_state.msr_data);
	kvm_ioctl(vcpufd, KVM_SET_XCRS, &cpu_state.xcrs);
	kvm_ioctl(vcpufd, KVM_SET_MP_STATE, &cpu_state.mp_state);
	kvm_ioctl(vcpufd, KVM_SET_LAPIC, &cpu_state.lapic);
	kvm_ioctl(vcpufd, KVM_SET_FPU, &cpu_state.fpu);
	kvm_ioctl(vcpufd, KVM_SET_XSAVE, &cpu_state.xsave);
	kvm_ioctl(vcpufd, KVM_SET_VCPU_EVENTS, &cpu_state.events);
}

vcpu_state_t save_cpu_state(void)
{
	int n = 0;
	vcpu_state_t cpu_state;

	/* define the list of required MSRs */
	cpu_state.msr_data.entries[n++].index = MSR_IA32_APICBASE;
	cpu_state.msr_data.entries[n++].index = MSR_IA32_SYSENTER_CS;
	cpu_state.msr_data.entries[n++].index = MSR_IA32_SYSENTER_ESP;
	cpu_state.msr_data.entries[n++].index = MSR_IA32_SYSENTER_EIP;
	cpu_state.msr_data.entries[n++].index = MSR_IA32_CR_PAT;
	cpu_state.msr_data.entries[n++].index = MSR_IA32_MISC_ENABLE;
	cpu_state.msr_data.entries[n++].index = MSR_IA32_TSC;
	cpu_state.msr_data.entries[n++].index = MSR_CSTAR;
	cpu_state.msr_data.entries[n++].index = MSR_STAR;
	cpu_state.msr_data.entries[n++].index = MSR_EFER;
	cpu_state.msr_data.entries[n++].index = MSR_LSTAR;
	cpu_state.msr_data.entries[n++].index = MSR_GS_BASE;
	cpu_state.msr_data.entries[n++].index = MSR_FS_BASE;
	cpu_state.msr_data.entries[n++].index = MSR_KERNEL_GS_BASE;
	//msrs[n++].index = MSR_IA32_FEATURE_CONTROL;
	cpu_state.msr_data.info.nmsrs = n;

	kvm_ioctl(vcpufd, KVM_GET_SREGS, &cpu_state.sregs);
	kvm_ioctl(vcpufd, KVM_GET_REGS, &cpu_state.regs);
	kvm_ioctl(vcpufd, KVM_GET_MSRS, &cpu_state.msr_data);
	kvm_ioctl(vcpufd, KVM_GET_XCRS, &cpu_state.xcrs);
	kvm_ioctl(vcpufd, KVM_GET_LAPIC, &cpu_state.lapic);
	kvm_ioctl(vcpufd, KVM_GET_FPU, &cpu_state.fpu);
	kvm_ioctl(vcpufd, KVM_GET_XSAVE, &cpu_state.xsave);
	kvm_ioctl(vcpufd, KVM_GET_VCPU_EVENTS, &cpu_state.events);
	kvm_ioctl(vcpufd, KVM_GET_MP_STATE, &cpu_state.mp_state);

	return cpu_state;
}

void write_cpu_state(void)
{
	vcpu_state_t cpu_state = save_cpu_state();
	char fname[MAX_FNAME];
	snprintf(fname, MAX_FNAME, "checkpoint/chk%u_core%u.dat", no_checkpoint, cpuid);

	FILE* f = fopen(fname, "w");
	if (f == NULL) {
		err(1, "fopen: unable to open file\n");
	}

	if (fwrite(&cpu_state, sizeof(cpu_state), 1, f) != 1)
		err(1, "fwrite failed\n");

	fclose(f);
}

void scan_dirty_log(void (*save_page)(void*, size_t, void*, size_t))
{
	static struct kvm_dirty_log dlog = {
		.slot = 0,
		.dirty_bitmap = NULL
	};
	size_t dirty_log_size = (guest_size >> PAGE_BITS) / sizeof(size_t);

	// do we create our first checkpoint
	if (dlog.dirty_bitmap == NULL) {
		// besure that all paddings are zero
		memset(&dlog, 0x00, sizeof(dlog));

		dlog.dirty_bitmap = malloc(dirty_log_size * sizeof(size_t));
		if (dlog.dirty_bitmap == NULL)
			err(1, "malloc failed!\n");
	}
	memset(dlog.dirty_bitmap, 0x00, dirty_log_size * sizeof(size_t));

	dlog.slot = 0;
nextslot:
	kvm_ioctl(vmfd, KVM_GET_DIRTY_LOG, &dlog);

	for(size_t i=0; i<dirty_log_size; i++) {
		size_t value = ((size_t*) dlog.dirty_bitmap)[i];

		if (value) {
			for(size_t j=0; j<sizeof(size_t)*8; j++) {
				size_t test = 1ULL << j;

				if ((value & test) == test) {
					size_t addr = (i*sizeof(size_t)*8+j)*PAGE_SIZE;

					save_page(&addr, sizeof(size_t), (void*)((uint64_t)guest_mem+(uint64_t)addr), PAGE_SIZE);
				}
			}
		}
	}

	// do we have to check the second slot?
	if ((dlog.slot == 0) && (guest_size > KVM_32BIT_GAP_START - GUEST_OFFSET)) {
		dlog.slot = 1;
		memset(dlog.dirty_bitmap, 0x00, dirty_log_size * sizeof(size_t));
		goto nextslot;
	}
}

void scan_page_tables(void (*save_page)(void*, size_t, void*, size_t))
{
	const size_t flag = (!full_checkpoint && (no_checkpoint > 0)) ? PG_DIRTY : PG_ACCESSED;

	size_t* pml4 = (size_t*) (guest_mem+elf_entry+PAGE_SIZE);
	for(size_t i=0; i<(1 << PAGE_MAP_BITS); i++) {
		if ((pml4[i] & PG_PRESENT) != PG_PRESENT)
			continue;
		//printf("pml[%zd] 0x%zx\n", i, pml4[i]);
		size_t* pdpt = (size_t*) (guest_mem+(pml4[i] & PAGE_MASK));
		for(size_t j=0; j<(1 << PAGE_MAP_BITS); j++) {
			if ((pdpt[j] & PG_PRESENT) != PG_PRESENT)
				continue;
			//printf("\tpdpt[%zd] 0x%zx\n", j, pdpt[j]);
			size_t* pgd = (size_t*) (guest_mem+(pdpt[j] & PAGE_MASK));
			for(size_t k=0; k<(1 << PAGE_MAP_BITS); k++) {
				if ((pgd[k] & PG_PRESENT) != PG_PRESENT)
					continue;
				//printf("\t\tpgd[%zd] 0x%zx\n", k, pgd[k] & ~PG_XD);
				if ((pgd[k] & PG_PSE) != PG_PSE) {
					size_t* pgt = (size_t*) (guest_mem+(pgd[k] & PAGE_MASK));
					for(size_t l=0; l<(1 << PAGE_MAP_BITS); l++) {
						if ((pgt[l] & (PG_PRESENT|flag)) == (PG_PRESENT|flag)) {
							//printf("\t\t\t*pgt[%zd] 0x%zx, 4KB\n", l, pgt[l] & ~PG_XD);
							if (!full_checkpoint)
								pgt[l] = pgt[l] & ~(PG_DIRTY|PG_ACCESSED);
							size_t pgt_entry = pgt[l] & ~PG_PSE; // because PAT use the same bit as PSE

							save_page(&pgt_entry, sizeof(size_t), (void*) (guest_mem + (pgt[l] & PAGE_MASK)), (1UL << PAGE_BITS));
						}
					}
				} else if ((pgd[k] & flag) == flag) {
					//printf("\t\t*pgd[%zd] 0x%zx, 2MB\n", k, pgd[k] & ~PG_XD);
					if (!full_checkpoint)
						pgd[k] = pgd[k] & ~(PG_DIRTY|PG_ACCESSED);

						save_page(pgd+k, sizeof(size_t), (void*) (guest_mem + (pgd[k] & PAGE_2M_MASK)), (1UL << PAGE_2M_BITS));
				}
			}
		}
	}
}
void open_chk_file(char *fname) {
	chk_file = fopen(fname, "w");
	if (chk_file == NULL) {
		err(1, "fopen: unable to open file");
	}
}

void close_chk_file(void) {
	fclose(chk_file);
}

void write_chk_file(void *addr, size_t bytes) {
	if (fwrite(addr, bytes, 1, chk_file) != 1) {
		err(1, "fwrite failed");
	}
}

void write_mem_page_to_chk_file(void *entry, size_t entry_size, void *page, size_t page_size) {
	write_chk_file(entry, entry_size);
	write_chk_file(page, page_size);
}

void determine_dirty_pages(void (*save_page_handler)(void*, size_t, void*, size_t))
{
#ifdef USE_DIRTY_LOG
	scan_dirty_log(save_page_handler);
#else
	scan_page_tables(save_page_handler);
#endif

}

void timer_handler(int signum)
{

	struct stat st = {0};
	char fname[MAX_FNAME];
	struct timeval begin, end;

	if (verbose)
		gettimeofday(&begin, NULL);

	if (stat("checkpoint", &st) == -1)
		mkdir("checkpoint", 0700);

	for(size_t i = 0; i < ncores; i++)
		if (vcpu_threads[i] != pthread_self())
			pthread_kill(vcpu_threads[i], SIGTHRCHKP);

	pthread_barrier_wait(&barrier);

	write_cpu_state();

	snprintf(fname, MAX_FNAME, "checkpoint/chk%u_mem.dat", no_checkpoint);

	open_chk_file(fname);

	/*struct kvm_irqchip irqchip = {};
	if (cap_irqchip)
		kvm_ioctl(vmfd, KVM_GET_IRQCHIP, &irqchip);
	else
		memset(&irqchip, 0x00, sizeof(irqchip));
	if (fwrite(&irqchip, sizeof(irqchip), 1, f) != 1)
		err(1, "fwrite failed");*/

	struct kvm_clock_data clock = {};
	kvm_ioctl(vmfd, KVM_GET_CLOCK, &clock);
	write_chk_file(&clock, sizeof(clock));

#if 0
	if (fwrite(guest_mem, guest_size, 1, f) != 1)
		err(1, "fwrite failed");
#else
	determine_dirty_pages(write_mem_page_to_chk_file);
#endif
	close_chk_file();
	pthread_barrier_wait(&barrier);

	// update configuration file
	FILE *f = fopen("checkpoint/chk_config.txt", "w");
	if (f == NULL) {
		err(1, "fopen: unable to open file");
	}

	fprintf(f, "number of cores: %u\n", ncores);
	fprintf(f, "memory size: 0x%zx\n", guest_size);
	fprintf(f, "checkpoint number: %u\n", no_checkpoint);
	fprintf(f, "entry point: 0x%zx\n", elf_entry);
	if (full_checkpoint)
		fprintf(f, "full checkpoint: 1");
	else
		fprintf(f, "full checkpoint: 0");

	fclose(f);

	if (verbose) {
		gettimeofday(&end, NULL);
		size_t msec = (end.tv_sec - begin.tv_sec) * 1000;
		msec += (end.tv_usec - begin.tv_usec) / 1000;
		fprintf(stderr, "Create checkpoint %u in %zd ms\n", no_checkpoint, msec);
	}

	no_checkpoint++;
}

void *migration_handler(void *arg)
{
	sigset_t *signal_mask = (sigset_t *)arg;
	int res = 0;
	size_t i = 0;

	int       sig_caught;    /* signal caught       */

	/* Use same mask as the set of signals that we'd like to know about! */
	sigwait(signal_mask, &sig_caught);
	connect_to_server();

	/* send metadata */
	migration_metadata_t metadata = {
		ncores,
		guest_size,
	       	0, /* no_checkpoint */
		elf_entry,
		full_checkpoint};

	res = send_data(&metadata, sizeof(migration_metadata_t));
      	fprintf(stderr, "Metadata sent! (%d bytes)\n", res);

	if (get_migration_type() == MIG_TYPE_LIVE) {
		/* resend rounds */
		for (i=0; i<MIG_ITERS; ++i) {
			send_guest_mem(MIG_MODE_INCREMENTAL_DUMP, 0);
		}
	}

	/* synchronize VCPU threads */
	assert(vcpu_thread_states == NULL);
	vcpu_thread_states = (vcpu_state_t*)calloc(ncores, sizeof(vcpu_state_t));
	for(i = 0; i < ncores; i++)
		pthread_kill(vcpu_threads[i], SIGTHRMIG);
	pthread_barrier_wait(&migration_barrier);

	/* send the final dump */
	send_guest_mem(MIG_MODE_INCREMENTAL_DUMP, 1);

	/* send CPU state */
	res = send_data(vcpu_thread_states, sizeof(vcpu_state_t)*ncores);
      	fprintf(stderr, "CPU state sent! (%d bytes)\n", res);

	/* free vcpu_thread_states */
	free(vcpu_thread_states);
	vcpu_thread_states = NULL;

	/* send clock */
	if (cap_adjust_clock_stable) {
		struct kvm_clock_data clock = {};
		kvm_ioctl(vmfd, KVM_GET_CLOCK, &clock);
		res = send_data(&clock, sizeof(clock));
		fprintf(stderr, "Clock sent! (%d bytes)\n", res);
	}

	/* close socket */
	close_migration_channel();

	exit(EXIT_SUCCESS);
}

int load_migration_data(uint8_t* mem)
{
	size_t paddr = elf_entry;
	int res = 0;
	if (!klog)
		klog = mem+paddr+0x5000-GUEST_OFFSET;
	if (!mboot)
		mboot = mem+paddr-GUEST_OFFSET;


	recv_guest_mem();

	/* receive cpu state */
	assert(vcpu_thread_states == NULL);
	vcpu_thread_states = (vcpu_state_t*)calloc(ncores, sizeof(vcpu_state_t));
	res = recv_data(vcpu_thread_states, sizeof(vcpu_state_t)*ncores);
	fprintf(stderr, "CPU states received! (%d bytes)\n", res);

	/* receive clock */
	if (cap_adjust_clock_stable) {
		struct kvm_clock_data clock = {}, data = {};
		res = recv_data(&clock, sizeof(clock));
		fprintf(stderr, "Clock received! (%d bytes)\n", res);

		data.clock = clock.clock;
		kvm_ioctl(vmfd, KVM_SET_CLOCK, &data);
	}
}

int load_checkpoint(uint8_t* mem, char* path)
{
	char fname[MAX_FNAME];
	size_t location;
	size_t paddr = elf_entry;
	int ret;
	struct timeval begin, end;
	uint32_t i;

	if (verbose)
		gettimeofday(&begin, NULL);

	if (!klog)
		klog = mem+paddr+0x5000-GUEST_OFFSET;
	if (!mboot)
		mboot = mem+paddr-GUEST_OFFSET;


#ifdef USE_DIRTY_LOG
	/*
	 * if we use KVM's dirty page logging, we have to load
	 * the elf image because most parts are readonly sections
	 * and aren't able to detect by KVM's dirty page logging
	 * technique.
	 */
	ret = load_kernel(mem, path);
	if (ret)
		return ret;
#endif

	i = full_checkpoint ? no_checkpoint : 0;
	for(; i<=no_checkpoint; i++)
	{
		snprintf(fname, MAX_FNAME, "checkpoint/chk%u_mem.dat", i);

		FILE* f = fopen(fname, "r");
		if (f == NULL)
			return -1;

		/*struct kvm_irqchip irqchip;
		if (fread(&irqchip, sizeof(irqchip), 1, f) != 1)
			err(1, "fread failed");
		if (cap_irqchip && (i == no_checkpoint-1))
			kvm_ioctl(vmfd, KVM_SET_IRQCHIP, &irqchip);*/

		struct kvm_clock_data clock;
		if (fread(&clock, sizeof(clock), 1, f) != 1)
			err(1, "fread failed");
		// only the last checkpoint has to set the clock
		if (cap_adjust_clock_stable && (i == no_checkpoint)) {
			struct kvm_clock_data data = {};

			data.clock = clock.clock;
			kvm_ioctl(vmfd, KVM_SET_CLOCK, &data);
		}

#if 0
		if (fread(guest_mem, guest_size, 1, f) != 1)
			err(1, "fread failed");
#else

		while (fread(&location, sizeof(location), 1, f) == 1) {
			//printf("location 0x%zx\n", location);
			size_t *dest_addr = (size_t*) (mem + determine_dest_offset(location));
			if (location & PG_PSE)
				ret = fread(dest_addr, (1UL << PAGE_2M_BITS), 1, f);
			else
				ret = fread(dest_addr, (1UL << PAGE_BITS), 1, f);

			if (ret != 1) {
				fprintf(stderr, "Unable to read checkpoint: ret = %d", ret);
				err(1, "fread failed");
			}
		}
#endif

		fclose(f);
	}

	if (verbose) {
		gettimeofday(&end, NULL);
		size_t msec = (end.tv_sec - begin.tv_sec) * 1000;
		msec += (end.tv_usec - begin.tv_usec) / 1000;
		fprintf(stderr, "Load checkpoint %u in %zd ms\n", no_checkpoint, msec);
	}

	return 0;
}

void wait_for_incomming_migration(migration_metadata_t *metadata, uint16_t listen_portno)
{
	int res = 0, com_sock = 0;

	wait_for_client(listen_portno);

	/* receive metadata state */
	res = recv_data(metadata, sizeof(migration_metadata_t));
	fprintf(stderr, "Metadata received! (%d bytes)\n", res);
	fprintf(stderr, "NCORES = %u; GUEST_SIZE = %llu; NO_CHKPOINT = %u; ELF_ENTRY = 0x%x; FULL_CHKPT = %d\n",
			metadata->ncores, metadata->guest_size, metadata->no_checkpoint, metadata->elf_entry, metadata->full_checkpoint);
}

void init_kvm_arch(void)
{
	uint64_t identity_base = 0xfffbc000;
	if (ioctl(vmfd, KVM_CHECK_EXTENSION, KVM_CAP_SYNC_MMU) > 0) {
		/* Allows up to 16M BIOSes. */
		identity_base = 0xfeffc000;

		kvm_ioctl(vmfd, KVM_SET_IDENTITY_MAP_ADDR, &identity_base);
	}
	kvm_ioctl(vmfd, KVM_SET_TSS_ADDR, identity_base + 0x1000);

	/*
	 * Allocate page-aligned guest memory.
	 *
	 * TODO: support of huge pages
	 */
	if (guest_size < KVM_32BIT_GAP_START) {
		guest_mem = mmap(NULL, guest_size, PROT_READ | PROT_WRITE, MAP_PRIVATE | MAP_ANONYMOUS, -1, 0);
		if (guest_mem == MAP_FAILED)
			err(1, "mmap failed");
	} else {
		guest_size += KVM_32BIT_GAP_SIZE;
		guest_mem = mmap(NULL, guest_size, PROT_READ | PROT_WRITE, MAP_PRIVATE | MAP_ANONYMOUS, -1, 0);
		if (guest_mem == MAP_FAILED)
			err(1, "mmap failed");

		/*
		 * We mprotect the gap PROT_NONE so that if we accidently write to it, we will know.
		 */
		mprotect(guest_mem + KVM_32BIT_GAP_START, KVM_32BIT_GAP_SIZE, PROT_NONE);
	}

	const char* merge = getenv("HERMIT_MERGEABLE");
	if (merge && (strcmp(merge, "0") != 0)) {
		/*
		 * The KSM feature is intended for applications that generate
		 * many instances of the same data (e.g., virtualization systems
		 * such as KVM). It can consume a lot of processing power!
		 */
		madvise(guest_mem, guest_size, MADV_MERGEABLE);
		if (verbose)
			fprintf(stderr, "VM uses KSN feature \"mergeable\" to reduce the memory footprint.\n");
	}

	const char* hugepage = getenv("HERMIT_HUGEPAGE");
	if (merge && (strcmp(merge, "0") != 0)) {
		madvise(guest_mem, guest_size, MADV_HUGEPAGE);
		if (verbose)
			fprintf(stderr, "VM uses huge pages to improve the performance.\n");
	}

	struct kvm_userspace_memory_region kvm_region = {
		.slot = 0,
		.guest_phys_addr = GUEST_OFFSET,
		.memory_size = guest_size,
		.userspace_addr = (uint64_t) guest_mem,
#ifdef USE_DIRTY_LOG
		.flags = KVM_MEM_LOG_DIRTY_PAGES,
#else
		.flags = 0,
#endif
	};

	if (guest_size <= KVM_32BIT_GAP_START - GUEST_OFFSET) {
		kvm_ioctl(vmfd, KVM_SET_USER_MEMORY_REGION, &kvm_region);
	} else {
		kvm_region.memory_size = KVM_32BIT_GAP_START - GUEST_OFFSET;
		kvm_ioctl(vmfd, KVM_SET_USER_MEMORY_REGION, &kvm_region);

		kvm_region.slot = 1;
		kvm_region.guest_phys_addr = KVM_32BIT_GAP_START+KVM_32BIT_GAP_SIZE;
		kvm_region.memory_size = guest_size - KVM_32BIT_GAP_SIZE - KVM_32BIT_GAP_START + GUEST_OFFSET;
		kvm_ioctl(vmfd, KVM_SET_USER_MEMORY_REGION, &kvm_region);
	}

	kvm_ioctl(vmfd, KVM_CREATE_IRQCHIP, NULL);

#ifdef KVM_CAP_X2APIC_API
	// enable x2APIC support
	struct kvm_enable_cap cap = {
		.cap = KVM_CAP_X2APIC_API,
		.flags = 0,
		.args[0] = KVM_X2APIC_API_USE_32BIT_IDS|KVM_X2APIC_API_DISABLE_BROADCAST_QUIRK,
	};
	kvm_ioctl(vmfd, KVM_ENABLE_CAP, &cap);
#endif

	// initialited IOAPIC with HermitCore's default settings
	struct kvm_irqchip chip;
	chip.chip_id = KVM_IRQCHIP_IOAPIC;
	kvm_ioctl(vmfd, KVM_GET_IRQCHIP, &chip);
	for(int i=0; i<KVM_IOAPIC_NUM_PINS; i++) {
		chip.chip.ioapic.redirtbl[i].fields.vector = 0x20+i;
		chip.chip.ioapic.redirtbl[i].fields.delivery_mode = 0;
		chip.chip.ioapic.redirtbl[i].fields.dest_mode = 0;
		chip.chip.ioapic.redirtbl[i].fields.delivery_status = 0;
		chip.chip.ioapic.redirtbl[i].fields.polarity = 0;
		chip.chip.ioapic.redirtbl[i].fields.remote_irr = 0;
		chip.chip.ioapic.redirtbl[i].fields.trig_mode = 0;
		chip.chip.ioapic.redirtbl[i].fields.mask = i != 2 ? 0 : 1;
		chip.chip.ioapic.redirtbl[i].fields.dest_id = 0;
	}
	kvm_ioctl(vmfd, KVM_SET_IRQCHIP, &chip);

	// try to detect KVM extensions
	cap_tsc_deadline = kvm_ioctl(vmfd, KVM_CHECK_EXTENSION, KVM_CAP_TSC_DEADLINE_TIMER) <= 0 ? false : true;
	cap_irqchip = kvm_ioctl(vmfd, KVM_CHECK_EXTENSION, KVM_CAP_IRQCHIP) <= 0 ? false : true;
#ifdef KVM_CLOCK_TSC_STABLE
	cap_adjust_clock_stable = kvm_ioctl(vmfd, KVM_CHECK_EXTENSION, KVM_CAP_ADJUST_CLOCK) == KVM_CLOCK_TSC_STABLE ? true : false;
#endif
	cap_irqfd = kvm_ioctl(vmfd, KVM_CHECK_EXTENSION, KVM_CAP_IRQFD) <= 0 ? false : true;
	if (!cap_irqfd)
		err(1, "the support of KVM_CAP_IRQFD is curently required");
	// TODO: add VAPIC support
	cap_vapic = kvm_ioctl(vmfd, KVM_CHECK_EXTENSION, KVM_CAP_VAPIC) <= 0 ? false : true;
	//if (cap_vapic)
	//	printf("System supports vapic\n");
}

int load_kernel(uint8_t* mem, char* path)
{
	Elf64_Ehdr hdr;
	Elf64_Phdr *phdr = NULL;
	size_t buflen;
	int fd, ret;
	int first_load = 1;

	fd = open(path, O_RDONLY);
	if (fd == -1)
	{
		perror("Unable to open file");
		return -1;
	}

	ret = pread_in_full(fd, &hdr, sizeof(hdr), 0);
	if (ret < 0)
		goto out;

	//  check if the program is a HermitCore file
	if (hdr.e_ident[EI_MAG0] != ELFMAG0
	    || hdr.e_ident[EI_MAG1] != ELFMAG1
	    || hdr.e_ident[EI_MAG2] != ELFMAG2
	    || hdr.e_ident[EI_MAG3] != ELFMAG3
	    || hdr.e_ident[EI_CLASS] != ELFCLASS64
	    || hdr.e_ident[EI_OSABI] != HERMIT_ELFOSABI
	    || hdr.e_type != ET_EXEC || hdr.e_machine != EM_X86_64) {
		fprintf(stderr, "Invalid HermitCore file!\n");
		ret = -1;
		goto out;
	}

	elf_entry = hdr.e_entry;

	buflen = hdr.e_phentsize * hdr.e_phnum;
	phdr = malloc(buflen);
	if (!phdr) {
		fprintf(stderr, "Not enough memory\n");
		ret = -1;
		goto out;
	}

	ret = pread_in_full(fd, phdr, buflen, hdr.e_phoff);
	if (ret < 0)
		goto out;

	/*
	 * Load all segments with type "LOAD" from the file at offset
	 * p_offset, and copy that into in memory.
	 */
	for (Elf64_Half ph_i = 0; ph_i < hdr.e_phnum; ph_i++)
	{
		uint64_t paddr = phdr[ph_i].p_paddr;
		size_t offset = phdr[ph_i].p_offset;
		size_t filesz = phdr[ph_i].p_filesz;
		size_t memsz = phdr[ph_i].p_memsz;

		if (phdr[ph_i].p_type != PT_LOAD)
			continue;

		//printf("Kernel location 0x%zx, file size 0x%zx, memory size 0x%zx\n", paddr, filesz, memsz);

		ret = pread_in_full(fd, mem+paddr-GUEST_OFFSET, filesz, offset);
		if (ret < 0)
			goto out;
		if (!klog)
			klog = mem+paddr+0x5000-GUEST_OFFSET;
		if (!mboot)
			mboot = mem+paddr-GUEST_OFFSET;

		if (first_load) {
			first_load = 0;

			// initialize kernel
			*((uint64_t*) (mem+paddr-GUEST_OFFSET + 0x08)) = paddr; // physical start address
			*((uint64_t*) (mem+paddr-GUEST_OFFSET + 0x10)) = guest_size;   // physical limit
			*((uint32_t*) (mem+paddr-GUEST_OFFSET + 0x18)) = get_cpufreq();
			*((uint32_t*) (mem+paddr-GUEST_OFFSET + 0x24)) = 1; // number of used cpus
			*((uint32_t*) (mem+paddr-GUEST_OFFSET + 0x30)) = 0; // apicid
			*((uint32_t*) (mem+paddr-GUEST_OFFSET + 0x60)) = 1; // numa nodes
			*((uint32_t*) (mem+paddr-GUEST_OFFSET + 0x94)) = 1; // announce uhyve
			*((uint64_t*) (mem+paddr-GUEST_OFFSET + 0x98)) = UHYVE_UART_PORT	; // announce uhyve

			char* str = getenv("HERMIT_IP");
			if (str) {
				uint32_t ip[4];

				sscanf(str, "%u.%u.%u.%u",	ip+0, ip+1, ip+2, ip+3);
				*((uint8_t*) (mem+paddr-GUEST_OFFSET + 0xB0)) = (uint8_t) ip[0];
				*((uint8_t*) (mem+paddr-GUEST_OFFSET + 0xB1)) = (uint8_t) ip[1];
				*((uint8_t*) (mem+paddr-GUEST_OFFSET + 0xB2)) = (uint8_t) ip[2];
				*((uint8_t*) (mem+paddr-GUEST_OFFSET + 0xB3)) = (uint8_t) ip[3];
			}

			str = getenv("HERMIT_GATEWAY");
			if (str) {
				uint32_t ip[4];

				sscanf(str, "%u.%u.%u.%u",	ip+0, ip+1, ip+2, ip+3);
				*((uint8_t*) (mem+paddr-GUEST_OFFSET + 0xB4)) = (uint8_t) ip[0];
				*((uint8_t*) (mem+paddr-GUEST_OFFSET + 0xB5)) = (uint8_t) ip[1];
				*((uint8_t*) (mem+paddr-GUEST_OFFSET + 0xB6)) = (uint8_t) ip[2];
				*((uint8_t*) (mem+paddr-GUEST_OFFSET + 0xB7)) = (uint8_t) ip[3];
			}
			str = getenv("HERMIT_MASK");
			if (str) {
				uint32_t ip[4];

				sscanf(str, "%u.%u.%u.%u",	ip+0, ip+1, ip+2, ip+3);
				*((uint8_t*) (mem+paddr-GUEST_OFFSET + 0xB8)) = (uint8_t) ip[0];
				*((uint8_t*) (mem+paddr-GUEST_OFFSET + 0xB9)) = (uint8_t) ip[1];
				*((uint8_t*) (mem+paddr-GUEST_OFFSET + 0xBA)) = (uint8_t) ip[2];
				*((uint8_t*) (mem+paddr-GUEST_OFFSET + 0xBB)) = (uint8_t) ip[3];
			}

<<<<<<< HEAD
			if (verbose)
				*((uint64_t*) (mem+paddr-GUEST_OFFSET + 0xbc)) = (uint64_t) guest_mem;
=======
			*((uint64_t*) (mem+paddr-GUEST_OFFSET + 0xbc)) = (uint64_t)guest_mem;
>>>>>>> 59d0bfa9
		}
		*((uint64_t*) (mem+paddr-GUEST_OFFSET + 0x38)) += memsz; // total kernel size
	}

	ret = 0;

out:
	if (phdr)
		free(phdr);

	close(fd);

	return ret;
}
#endif<|MERGE_RESOLUTION|>--- conflicted
+++ resolved
@@ -1110,7 +1110,8 @@
 			*((uint32_t*) (mem+paddr-GUEST_OFFSET + 0x30)) = 0; // apicid
 			*((uint32_t*) (mem+paddr-GUEST_OFFSET + 0x60)) = 1; // numa nodes
 			*((uint32_t*) (mem+paddr-GUEST_OFFSET + 0x94)) = 1; // announce uhyve
-			*((uint64_t*) (mem+paddr-GUEST_OFFSET + 0x98)) = UHYVE_UART_PORT	; // announce uhyve
+			if (verbose)
+				*((uint64_t*) (mem+paddr-GUEST_OFFSET + 0x98)) = UHYVE_UART_PORT	; // announce uhyve
 
 			char* str = getenv("HERMIT_IP");
 			if (str) {
@@ -1144,12 +1145,7 @@
 				*((uint8_t*) (mem+paddr-GUEST_OFFSET + 0xBB)) = (uint8_t) ip[3];
 			}
 
-<<<<<<< HEAD
-			if (verbose)
-				*((uint64_t*) (mem+paddr-GUEST_OFFSET + 0xbc)) = (uint64_t) guest_mem;
-=======
 			*((uint64_t*) (mem+paddr-GUEST_OFFSET + 0xbc)) = (uint64_t)guest_mem;
->>>>>>> 59d0bfa9
 		}
 		*((uint64_t*) (mem+paddr-GUEST_OFFSET + 0x38)) += memsz; // total kernel size
 	}
