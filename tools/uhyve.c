--- conflicted
+++ resolved
@@ -65,6 +65,8 @@
 #include <asm/mman.h>
 #include <malloc.h>
 
+#include <dlfcn.h>
+
 #include <infiniband/verbs.h>		// Linux include
 
 #include "uhyve-cpu.h"
@@ -218,6 +220,32 @@
 	char **envp;
 } __attribute__ ((packed)) uhyve_cmdval_t;
 
+/* Redefining malloc */
+
+static void * (* real_malloc)(size_t) = NULL;
+
+static void ib_malloc_init(void)
+{
+	real_malloc = dlsym(RTLD_NEXT, "malloc");
+	if (NULL == real_malloc) {
+		fprintf(stderr, "Error in `dlsym`: %s\n", dlerror());
+	}
+}
+
+void * malloc(size_t size)
+{
+	if(real_malloc == NULL) {
+		ib_malloc_init();
+	}
+
+	void * p = NULL;
+	/* fprintf(stderr, "malloc(%d) = ", size); */
+	p = real_malloc(size);
+	/* fprintf(stderr, "%p\n", p); */
+	return p;
+}
+
+
 static uint64_t memparse(const char *ptr)
 {
 	// local pointer to end of parsed string
@@ -937,7 +965,41 @@
 					break;
 				}
 
-<<<<<<< HEAD
+			case UHYVE_PORT_CMDSIZE: {
+					int i;
+					unsigned data = *((unsigned*)((size_t)run+run->io.data_offset));
+					uhyve_cmdsize_t *val = (uhyve_cmdsize_t *) (guest_mem+data);
+
+					val->argc = uhyve_argc;
+					for(i=0; i<uhyve_argc; i++)
+						val->argsz[i] = strlen(uhyve_argv[i]) + 1;
+
+					val->envc = uhyve_envc;
+					for(i=0; i<uhyve_envc; i++)
+						val->envsz[i] = strlen(uhyve_envp[i]) + 1;
+
+					break;
+				}
+
+			case UHYVE_PORT_CMDVAL: {
+					int i;
+					char **argv_ptr, **env_ptr;
+					unsigned data = *((unsigned*)((size_t)run+run->io.data_offset));
+					uhyve_cmdval_t *val = (uhyve_cmdval_t *) (guest_mem+data);
+
+					/* argv */
+					argv_ptr = (char **)(guest_mem + (size_t)val->argv);
+					for(i=0; i<uhyve_argc; i++)
+						strcpy(guest_mem + (size_t)argv_ptr[i], uhyve_argv[i]);
+
+					/* env */
+					env_ptr = (char **)(guest_mem + (size_t)val->envp);
+					for(i=0; i<uhyve_envc; i++)
+						strcpy(guest_mem + (size_t)env_ptr[i], uhyve_envp[i]);
+
+					break;
+				}
+
 			/* case UHYVE_PORT_KERNEL_IBV_LOG: { */
 					/* unsigned data = *((unsigned*)((size_t)run+run->io.data_offset)); */
 					/* char* str = (char*) (guest_mem + data); */
@@ -1175,42 +1237,6 @@
 			case UHYVE_PORT_IBV_CREATE_CQ_EX:
 				call_ibv_create_cq_ex(run, guest_mem);
 				break;
-=======
-			case UHYVE_PORT_CMDSIZE: {
-					int i;
-					unsigned data = *((unsigned*)((size_t)run+run->io.data_offset));
-					uhyve_cmdsize_t *val = (uhyve_cmdsize_t *) (guest_mem+data);
-
-					val->argc = uhyve_argc;
-					for(i=0; i<uhyve_argc; i++)
-						val->argsz[i] = strlen(uhyve_argv[i]) + 1;
-
-					val->envc = uhyve_envc;
-					for(i=0; i<uhyve_envc; i++)
-						val->envsz[i] = strlen(uhyve_envp[i]) + 1;
-
-					break;
-				}
-
-			case UHYVE_PORT_CMDVAL: {
-					int i;
-					char **argv_ptr, **env_ptr;
-					unsigned data = *((unsigned*)((size_t)run+run->io.data_offset));
-					uhyve_cmdval_t *val = (uhyve_cmdval_t *) (guest_mem+data);
-
-					/* argv */
-					argv_ptr = (char **)(guest_mem + (size_t)val->argv);
-					for(i=0; i<uhyve_argc; i++)
-						strcpy(guest_mem + (size_t)argv_ptr[i], uhyve_argv[i]);
-
-					/* env */
-					env_ptr = (char **)(guest_mem + (size_t)val->envp);
-					for(i=0; i<uhyve_envc; i++)
-						strcpy(guest_mem + (size_t)env_ptr[i], uhyve_envp[i]);
-
-					break;
-				}
->>>>>>> e40ef3a3
 
 			default:
 				err(1, "KVM: unhandled KVM_EXIT_IO at port 0x%x, direction %d\n", run->io.port, run->io.direction);
